--- conflicted
+++ resolved
@@ -7,12 +7,8 @@
     <Nullable>enable</Nullable>
     <GeneratePackageOnBuild>True</GeneratePackageOnBuild>
     <NeutralLanguage>en-US</NeutralLanguage>
-    <Description>Largest C# library of stock indicators and easiest to use with abilities such as making an indicator out of any other indicator or using any moving average with any indicator. </Description>
-<<<<<<< HEAD
+    <Description>Largest C# stock indicator library with over 750 to choose from and easiest to use with abilities such as making an indicator out of any other indicator or using any moving average with any indicator. </Description>
     <Version>1.0.35</Version>
-=======
-    <Version>1.0.34</Version>
->>>>>>> f1a7dc9a
     <Authors>ooples</Authors>
     <Company>Ooples Finance</Company>
     <RepositoryUrl>https://github.com/ooples/OoplesFinance.StockIndicators</RepositoryUrl>
