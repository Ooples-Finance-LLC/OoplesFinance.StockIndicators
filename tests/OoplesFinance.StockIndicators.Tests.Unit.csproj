<Project Sdk="Microsoft.NET.Sdk">

  <PropertyGroup>
    <TargetFramework>net6.0</TargetFramework>
    <ImplicitUsings>enable</ImplicitUsings>
    <Nullable>enable</Nullable>

    <IsPackable>false</IsPackable>
  </PropertyGroup>

  <ItemGroup>
    <Compile Remove="TestData\MovingAvg\**" />
    <EmbeddedResource Remove="TestData\MovingAvg\**" />
    <None Remove="TestData\MovingAvg\**" />
  </ItemGroup>

  <ItemGroup>
    <PackageReference Include="CsvHelper" Version="30.0.1" />
<<<<<<< HEAD
    <PackageReference Include="FluentAssertions" Version="6.10.0" />
    <PackageReference Include="Microsoft.NET.Test.Sdk" Version="17.4.1" />
    <PackageReference Include="NSubstitute" Version="4.4.0" />
=======
    <PackageReference Include="FluentAssertions" Version="6.9.0" />
    <PackageReference Include="Microsoft.NET.Test.Sdk" Version="17.5.0" />
    <PackageReference Include="NSubstitute" Version="5.0.0" />
>>>>>>> 52c0a390
    <PackageReference Include="coverlet.collector" Version="3.2.0">
      <PrivateAssets>all</PrivateAssets>
      <IncludeAssets>runtime; build; native; contentfiles; analyzers; buildtransitive</IncludeAssets>
    </PackageReference>
    <PackageReference Include="OoplesFinance.StockIndicators" Version="1.0.50" />
    <PackageReference Include="System.Linq.Async" Version="6.0.1" />
    <PackageReference Include="xunit" Version="2.4.2" />
    <PackageReference Include="xunit.runner.visualstudio" Version="2.4.5">
      <PrivateAssets>all</PrivateAssets>
      <IncludeAssets>runtime; build; native; contentfiles; analyzers; buildtransitive</IncludeAssets>
    </PackageReference>
  </ItemGroup>

  <ItemGroup>
    <Folder Include="TestData\BollingerBands\" />
    <Folder Include="TestData\Chande\" />
    <Folder Include="TestData\Demark\" />
    <Folder Include="TestData\Ehlers\" />
    <Folder Include="TestData\Inputs\" />
    <Folder Include="TestData\Macd\" />
    <Folder Include="TestData\Momentum\" />
    <Folder Include="TestData\Wilder\" />
    <Folder Include="TestData\Volume\" />
    <Folder Include="TestData\Volatility\" />
    <Folder Include="TestData\Trend\" />
    <Folder Include="TestData\TrailingStop\" />
    <Folder Include="TestData\Stochastic\" />
    <Folder Include="TestData\Rsi\" />
    <Folder Include="TestData\Ratio\" />
    <Folder Include="TestData\PriceChannel\" />
    <Folder Include="TestData\Ppo\" />
    <Folder Include="TestData\PivotPoint\" />
    <Folder Include="TestData\Oscillator\" />
  </ItemGroup>

  <ItemGroup>
    <None Update="TestData\AAPL.csv">
      <CopyToOutputDirectory>Always</CopyToOutputDirectory>
    </None>
    <None Update="TestData\MovingAverage\Sma.csv">
      <CopyToOutputDirectory>Always</CopyToOutputDirectory>
    </None>
    <None Update="TestData\SP500.csv">
      <CopyToOutputDirectory>Always</CopyToOutputDirectory>
    </None>
  </ItemGroup>

</Project><|MERGE_RESOLUTION|>--- conflicted
+++ resolved
@@ -16,15 +16,9 @@
 
   <ItemGroup>
     <PackageReference Include="CsvHelper" Version="30.0.1" />
-<<<<<<< HEAD
     <PackageReference Include="FluentAssertions" Version="6.10.0" />
-    <PackageReference Include="Microsoft.NET.Test.Sdk" Version="17.4.1" />
-    <PackageReference Include="NSubstitute" Version="4.4.0" />
-=======
-    <PackageReference Include="FluentAssertions" Version="6.9.0" />
     <PackageReference Include="Microsoft.NET.Test.Sdk" Version="17.5.0" />
     <PackageReference Include="NSubstitute" Version="5.0.0" />
->>>>>>> 52c0a390
     <PackageReference Include="coverlet.collector" Version="3.2.0">
       <PrivateAssets>all</PrivateAssets>
       <IncludeAssets>runtime; build; native; contentfiles; analyzers; buildtransitive</IncludeAssets>
