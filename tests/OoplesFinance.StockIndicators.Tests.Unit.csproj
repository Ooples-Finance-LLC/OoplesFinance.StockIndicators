<Project Sdk="Microsoft.NET.Sdk">

  <PropertyGroup>
    <TargetFramework>net6.0</TargetFramework>
    <ImplicitUsings>enable</ImplicitUsings>
    <Nullable>enable</Nullable>

    <IsPackable>false</IsPackable>
  </PropertyGroup>

  <ItemGroup>
    <Compile Remove="TestData\MovingAvg\**" />
    <EmbeddedResource Remove="TestData\MovingAvg\**" />
    <None Remove="TestData\MovingAvg\**" />
  </ItemGroup>

  <ItemGroup>
    <PackageReference Include="CsvHelper" Version="31.0.2" />
    <PackageReference Include="FluentAssertions" Version="6.12.0" />
    <PackageReference Include="Microsoft.NET.Test.Sdk" Version="17.8.0" />
    <PackageReference Include="NSubstitute" Version="5.1.0" />
    <PackageReference Include="coverlet.collector" Version="6.0.1">
      <PrivateAssets>all</PrivateAssets>
      <IncludeAssets>runtime; build; native; contentfiles; analyzers; buildtransitive</IncludeAssets>
    </PackageReference>
    <PackageReference Include="OoplesFinance.StockIndicators" Version="1.0.53" />
    <PackageReference Include="System.Linq.Async" Version="6.0.1" />
<<<<<<< HEAD
    <PackageReference Include="xunit" Version="2.6.2" />
    <PackageReference Include="xunit.runner.visualstudio" Version="2.5.7">
=======
    <PackageReference Include="xunit" Version="2.7.0" />
    <PackageReference Include="xunit.runner.visualstudio" Version="2.5.4">
>>>>>>> 11fbe861
      <PrivateAssets>all</PrivateAssets>
      <IncludeAssets>runtime; build; native; contentfiles; analyzers; buildtransitive</IncludeAssets>
    </PackageReference>
  </ItemGroup>

  <ItemGroup>
    <Folder Include="TestData\BollingerBands\" />
    <Folder Include="TestData\Chande\" />
    <Folder Include="TestData\Demark\" />
    <Folder Include="TestData\Ehlers\" />
    <Folder Include="TestData\Inputs\" />
    <Folder Include="TestData\Macd\" />
    <Folder Include="TestData\Momentum\" />
    <Folder Include="TestData\Wilder\" />
    <Folder Include="TestData\Volume\" />
    <Folder Include="TestData\Volatility\" />
    <Folder Include="TestData\Trend\" />
    <Folder Include="TestData\TrailingStop\" />
    <Folder Include="TestData\Stochastic\" />
    <Folder Include="TestData\Rsi\" />
    <Folder Include="TestData\Ratio\" />
    <Folder Include="TestData\PriceChannel\" />
    <Folder Include="TestData\Ppo\" />
    <Folder Include="TestData\PivotPoint\" />
    <Folder Include="TestData\Oscillator\" />
  </ItemGroup>

  <ItemGroup>
    <None Update="TestData\AAPL.csv">
      <CopyToOutputDirectory>Always</CopyToOutputDirectory>
    </None>
    <None Update="TestData\MovingAverage\Sma.csv">
      <CopyToOutputDirectory>Always</CopyToOutputDirectory>
    </None>
    <None Update="TestData\SP500.csv">
      <CopyToOutputDirectory>Always</CopyToOutputDirectory>
    </None>
  </ItemGroup>

</Project><|MERGE_RESOLUTION|>--- conflicted
+++ resolved
@@ -25,13 +25,8 @@
     </PackageReference>
     <PackageReference Include="OoplesFinance.StockIndicators" Version="1.0.53" />
     <PackageReference Include="System.Linq.Async" Version="6.0.1" />
-<<<<<<< HEAD
-    <PackageReference Include="xunit" Version="2.6.2" />
     <PackageReference Include="xunit.runner.visualstudio" Version="2.5.7">
-=======
     <PackageReference Include="xunit" Version="2.7.0" />
-    <PackageReference Include="xunit.runner.visualstudio" Version="2.5.4">
->>>>>>> 11fbe861
       <PrivateAssets>all</PrivateAssets>
       <IncludeAssets>runtime; build; native; contentfiles; analyzers; buildtransitive</IncludeAssets>
     </PackageReference>
