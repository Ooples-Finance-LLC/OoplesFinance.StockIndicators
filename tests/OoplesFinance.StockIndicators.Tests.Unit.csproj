<Project Sdk="Microsoft.NET.Sdk">

  <PropertyGroup>
    <TargetFramework>net6.0</TargetFramework>
    <ImplicitUsings>enable</ImplicitUsings>
    <Nullable>enable</Nullable>

    <IsPackable>false</IsPackable>
  </PropertyGroup>

  <ItemGroup>
    <Compile Remove="TestData\MovingAvg\**" />
    <EmbeddedResource Remove="TestData\MovingAvg\**" />
    <None Remove="TestData\MovingAvg\**" />
  </ItemGroup>

  <ItemGroup>
    <PackageReference Include="CsvHelper" Version="30.0.1" />
    <PackageReference Include="FluentAssertions" Version="6.9.0" />
<<<<<<< HEAD
    <PackageReference Include="Microsoft.NET.Test.Sdk" Version="17.4.1" />
    <PackageReference Include="NSubstitute" Version="5.0.0" />
=======
    <PackageReference Include="Microsoft.NET.Test.Sdk" Version="17.5.0" />
    <PackageReference Include="NSubstitute" Version="4.4.0" />
>>>>>>> 7101a3bf
    <PackageReference Include="coverlet.collector" Version="3.2.0">
      <PrivateAssets>all</PrivateAssets>
      <IncludeAssets>runtime; build; native; contentfiles; analyzers; buildtransitive</IncludeAssets>
    </PackageReference>
    <PackageReference Include="OoplesFinance.StockIndicators" Version="1.0.50" />
    <PackageReference Include="System.Linq.Async" Version="6.0.1" />
    <PackageReference Include="xunit" Version="2.4.2" />
    <PackageReference Include="xunit.runner.visualstudio" Version="2.4.5">
      <PrivateAssets>all</PrivateAssets>
      <IncludeAssets>runtime; build; native; contentfiles; analyzers; buildtransitive</IncludeAssets>
    </PackageReference>
  </ItemGroup>

  <ItemGroup>
    <Folder Include="TestData\BollingerBands\" />
    <Folder Include="TestData\Chande\" />
    <Folder Include="TestData\Demark\" />
    <Folder Include="TestData\Ehlers\" />
    <Folder Include="TestData\Inputs\" />
    <Folder Include="TestData\Macd\" />
    <Folder Include="TestData\Momentum\" />
    <Folder Include="TestData\Wilder\" />
    <Folder Include="TestData\Volume\" />
    <Folder Include="TestData\Volatility\" />
    <Folder Include="TestData\Trend\" />
    <Folder Include="TestData\TrailingStop\" />
    <Folder Include="TestData\Stochastic\" />
    <Folder Include="TestData\Rsi\" />
    <Folder Include="TestData\Ratio\" />
    <Folder Include="TestData\PriceChannel\" />
    <Folder Include="TestData\Ppo\" />
    <Folder Include="TestData\PivotPoint\" />
    <Folder Include="TestData\Oscillator\" />
  </ItemGroup>

  <ItemGroup>
    <None Update="TestData\AAPL.csv">
      <CopyToOutputDirectory>Always</CopyToOutputDirectory>
    </None>
    <None Update="TestData\MovingAverage\Sma.csv">
      <CopyToOutputDirectory>Always</CopyToOutputDirectory>
    </None>
    <None Update="TestData\SP500.csv">
      <CopyToOutputDirectory>Always</CopyToOutputDirectory>
    </None>
  </ItemGroup>

</Project><|MERGE_RESOLUTION|>--- conflicted
+++ resolved
@@ -17,13 +17,8 @@
   <ItemGroup>
     <PackageReference Include="CsvHelper" Version="30.0.1" />
     <PackageReference Include="FluentAssertions" Version="6.9.0" />
-<<<<<<< HEAD
-    <PackageReference Include="Microsoft.NET.Test.Sdk" Version="17.4.1" />
+    <PackageReference Include="Microsoft.NET.Test.Sdk" Version="17.5.0" />
     <PackageReference Include="NSubstitute" Version="5.0.0" />
-=======
-    <PackageReference Include="Microsoft.NET.Test.Sdk" Version="17.5.0" />
-    <PackageReference Include="NSubstitute" Version="4.4.0" />
->>>>>>> 7101a3bf
     <PackageReference Include="coverlet.collector" Version="3.2.0">
       <PrivateAssets>all</PrivateAssets>
       <IncludeAssets>runtime; build; native; contentfiles; analyzers; buildtransitive</IncludeAssets>
