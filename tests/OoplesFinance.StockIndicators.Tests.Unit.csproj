--- conflicted
+++ resolved
@@ -17,13 +17,8 @@
   <ItemGroup>
     <PackageReference Include="CsvHelper" Version="30.0.1" />
     <PackageReference Include="FluentAssertions" Version="6.11.0" />
-<<<<<<< HEAD
     <PackageReference Include="Microsoft.NET.Test.Sdk" Version="17.7.2" />
-    <PackageReference Include="NSubstitute" Version="5.0.0" />
-=======
-    <PackageReference Include="Microsoft.NET.Test.Sdk" Version="17.7.0" />
     <PackageReference Include="NSubstitute" Version="5.1.0" />
->>>>>>> b8e77bae
     <PackageReference Include="coverlet.collector" Version="6.0.0">
       <PrivateAssets>all</PrivateAssets>
       <IncludeAssets>runtime; build; native; contentfiles; analyzers; buildtransitive</IncludeAssets>
