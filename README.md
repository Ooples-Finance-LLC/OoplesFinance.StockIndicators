## .Net Stock Indicator Library

<<<<<<< HEAD
This is a stock indicator library that is completely open source and very easy to use. Current version contains [762 stock indicators](https://ooples.github.io/OoplesFinance.StockIndicators/indicators) with over 700 planned for future releases.
=======
This is a stock indicator library that is completely open source and very easy to use. Current version contains [749 stock indicators](https://ooples.github.io/OoplesFinance.StockIndicators/indicators) with over 700 planned for future releases.
>>>>>>> 6ae88cf5

### How to use this library

Here is an example to show how easy it is to create indicators using other indicators

```cs
var stockData = new StockData(openPrices, highPrices, lowPrices, closePrices, volumes);
var results = stockData.CalculateRelativeStrengthIndex().CalculateMovingAverageConvergenceDivergence();
```

Here is an example to get you started using the [Alpaca C# Api](https://github.com/alpacahq/alpaca-trade-api-csharp)

```cs
using Alpaca.Markets;
using OoplesFinance.StockIndicators.Models;
using static OoplesFinance.StockIndicators.Calculations;

const string paperApiKey = "REPLACEME";
const string paperApiSecret = "REPLACEME";
const string symbol = "AAPL";
var secretKey = new SecretKey(paperApiKey, paperApiSecret);
var alpacaDataClient = Environments.Paper.GetAlpacaDataClient(secretKey);
var bars = (await alpacaDataClient.GetHistoricalBarsAsync(new HistoricalBarsRequest(symbol, new DateTime(2021, 1, 1), 
    new DateTime(2021, 12, 15), BarTimeFrame.Day)).ConfigureAwait(false)).Items.SelectMany(x => x.Value);

var closePrices = bars.Select(x => x.Close);
var openPrices = bars.Select(x => x.Open);
var highPrices = bars.Select(x => x.High);
var lowPrices = bars.Select(x => x.Low);
var volumes = bars.Select(x => x.Volume);

var stockData = new StockData(openPrices, highPrices, lowPrices, closePrices, volumes);
var results = stockData.CalculateBollingerBands();
```

### Support This Project

BTC: 36DRmZefJNW82q9pHY1kWYSZhLUWQkpgGq

ETH: 0x7D6e58754476189ffF736B63b6159D2647f74f34

DOGE: DF1nsK1nLASzmwHNAfNengBGS4w7bNyJ1e

SHIB: 0xCDe2355212764218355c9393FbE121Ae49B43382

Paypal: [https://www.paypal.me/cheatcountry](https://www.paypal.me/cheatcountry)

Patreon: [https://patreon.com/cheatcountry](https://patreon.com/cheatcountry)


### Support or Contact

Email me at cheatcountry@gmail.com for any help or support.<|MERGE_RESOLUTION|>--- conflicted
+++ resolved
@@ -1,11 +1,6 @@
 ## .Net Stock Indicator Library
 
-<<<<<<< HEAD
 This is a stock indicator library that is completely open source and very easy to use. Current version contains [762 stock indicators](https://ooples.github.io/OoplesFinance.StockIndicators/indicators) with over 700 planned for future releases.
-=======
-This is a stock indicator library that is completely open source and very easy to use. Current version contains [749 stock indicators](https://ooples.github.io/OoplesFinance.StockIndicators/indicators) with over 700 planned for future releases.
->>>>>>> 6ae88cf5
-
 ### How to use this library
 
 Here is an example to show how easy it is to create indicators using other indicators
