## .Net Stock Indicator Library

This is a stock indicator library that is completely open source (Apache 2.0 license) and very easy to use. Current version contains [762 stock indicators](https://ooples.github.io/OoplesFinance.StockIndicators/indicators) and I will add more as I get requests for them!


### How to use this library

Here is an example to show how easy it is to create indicators using other indicators

```cs
var stockData = new StockData(openPrices, highPrices, lowPrices, closePrices, volumes);
var results = stockData.CalculateRelativeStrengthIndex().CalculateMovingAverageConvergenceDivergence();
```

Here is a simple example calculating default bollinger bands to get you started using the [Alpaca C# Api](https://github.com/alpacahq/alpaca-trade-api-csharp)

```cs
using Alpaca.Markets;
using OoplesFinance.StockIndicators.Models;
using static OoplesFinance.StockIndicators.Calculations;

const string paperApiKey = "REPLACEME";
const string paperApiSecret = "REPLACEME";
const string symbol = "AAPL";
var startDate = new DateTime(2021, 01, 01);
var endDate = new DateTime(2021, 12, 31);

var client = Environments.Paper.GetAlpacaDataClient(new SecretKey(paperApiKey, paperApiSecret));
var bars = (await client.ListHistoricalBarsAsync(new HistoricalBarsRequest(symbol, startDate, endDate, BarTimeFrame.Day)).ConfigureAwait(false)).Items;
var stockData = new StockData(bars.Select(x => x.Open), bars.Select(x => x.High), bars.Select(x => x.Low), bars.Select(x => x.Close), bars.Select(x => x.Volume), bars.Select(x => x.TimeUtc));

var results = stockData.CalculateBollingerBands();
var upperBandList = results.OutputValues["UpperBand"];
var middleBandList = results.OutputValues["MiddleBand"];
var lowerBandList = results.OutputValues["LowerBand"];
```

Here is a more advanced example showing how to calculate bollinger bands with full customization and using a custom input of high rather than the default close
```cs
var stockData = new StockData(bars.Select(x => x.Open), bars.Select(x => x.High), bars.Select(x => x.Low), 
bars.Select(x => x.Close), bars.Select(x => x.Volume), bars.Select(x => x.TimeUtc), InputName.High);

var results = stockData.CalculateBollingerBands(MovingAvgType.EhlersMesaAdaptiveMovingAverage, 15, 2.5m);
var upperBandList = results.OutputValues["UpperBand"];
var middleBandList = results.OutputValues["MiddleBand"];
var lowerBandList = results.OutputValues["LowerBand"];
```

It is extremely important to remember that if you use the same data source to calculate different indicators without using the chaining method then you need to clear the data in between each call. We have a great example for this below:
```cs
var stockData = new StockData(bars.Select(x => x.Open), bars.Select(x => x.High), bars.Select(x => x.Low), 
bars.Select(x => x.Close), bars.Select(x => x.Volume), bars.Select(x => x.TimeUtc), InputName.High);

var sma = stockData.CalculateSimpleMovingAverage(14);

<<<<<<< HEAD
// if you don't perform this clear method in between then your ema result will be calculated using the sma results
stockData.Clear();
=======
// if you don't perform these clear methods in between then your ema result will be calculated using the sma results
stockData.SignalsList.Clear();
stockData.CustomValuesList.Clear();
>>>>>>> 93ec9210

var ema = stockData.CalculateExponentialMovingAverage(14);
```

For more detailed Alpaca examples then check out my more advanced [Alpaca example code](https://github.com/alpacahq/alpaca-trade-api-csharp/blob/develop/UsageExamples/IndicatorLibraryExample.cs)


### Support This Project

BTC: 36DRmZefJNW82q9pHY1kWYSZhLUWQkpgGq

ETH: 0x7D6e58754476189ffF736B63b6159D2647f74f34

DOGE: DF1nsK1nLASzmwHNAfNengBGS4w7bNyJ1e

SHIB: 0xCDe2355212764218355c9393FbE121Ae49B43382

Paypal: [https://www.paypal.me/cheatcountry](https://www.paypal.me/cheatcountry)

Patreon: [https://patreon.com/cheatcountry](https://patreon.com/cheatcountry)


### Support or Contact

Email me at cheatcountry@gmail.com for any help or support or to let me know of ways to further improve this library.<|MERGE_RESOLUTION|>--- conflicted
+++ resolved
@@ -53,14 +53,8 @@
 
 var sma = stockData.CalculateSimpleMovingAverage(14);
 
-<<<<<<< HEAD
 // if you don't perform this clear method in between then your ema result will be calculated using the sma results
 stockData.Clear();
-=======
-// if you don't perform these clear methods in between then your ema result will be calculated using the sma results
-stockData.SignalsList.Clear();
-stockData.CustomValuesList.Clear();
->>>>>>> 93ec9210
 
 var ema = stockData.CalculateExponentialMovingAverage(14);
 ```
